/*
Copyright 2017 Google, Inc. All rights reserved.

Licensed under the Apache License, Version 2.0 (the "License");
you may not use this file except in compliance with the License.
You may obtain a copy of the License at

    http://www.apache.org/licenses/LICENSE-2.0

Unless required by applicable law or agreed to in writing, software
distributed under the License is distributed on an "AS IS" BASIS,
WITHOUT WARRANTIES OR CONDITIONS OF ANY KIND, either express or implied.
See the License for the specific language governing permissions and
limitations under the License.
*/

package cmd

import (
	"errors"
	"fmt"
	"github.com/GoogleCloudPlatform/container-diff/differs"
	pkgutil "github.com/GoogleCloudPlatform/container-diff/pkg/util"
<<<<<<< HEAD
	"github.com/GoogleCloudPlatform/container-diff/util"
	"github.com/golang/glog"
=======
	"github.com/sirupsen/logrus"
>>>>>>> 31cec230
	"github.com/spf13/cobra"
	"os"
	"strings"
	"sync"
)

var diffCmd = &cobra.Command{
	Use:   "diff",
	Short: "Compare two images: [image1] [image2]",
	Long:  `Compares two images using the specifed analyzers as indicated via flags (see documentation for available ones).`,
	Args: func(cmd *cobra.Command, args []string) error {
		if err := validateArgs(args, checkDiffArgNum); err != nil {
			return err
		}
		if err := checkIfValidAnalyzer(types); err != nil {
			return err
		}
		return nil
	},
	Run: func(cmd *cobra.Command, args []string) {
<<<<<<< HEAD
		typesFlag := checkIfTypesFlagSet(cmd)
		if err := diffImages(args[0], args[1], strings.Split(types, ","), typesFlag); err != nil {
			glog.Error(err)
=======
		if err := diffImages(args[0], args[1], strings.Split(types, ",")); err != nil {
			logrus.Error(err)
>>>>>>> 31cec230
			os.Exit(1)
		}
	},
}

func checkDiffArgNum(args []string) error {
	if len(args) != 2 {
		return errors.New("'diff' requires two images as arguments: container-diff diff [image1] [image2]")
	}
	return nil
}

func diffImages(image1Arg, image2Arg string, diffArgs []string, typesFlag bool) error {
	diffTypes, err := differs.GetAnalyzers(diffArgs)
	if err != nil {
		return err
	}

	cli, err := pkgutil.NewClient()
	if err != nil {
		return err
	}
	defer cli.Close()
	var wg sync.WaitGroup
	wg.Add(2)

	fmt.Fprintf(os.Stderr, "Starting diff on images %s and %s, using differs: %s\n", image1Arg, image2Arg, diffArgs)

	imageMap := map[string]*pkgutil.Image{
		image1Arg: {},
		image2Arg: {},
	}
	// TODO: fix error handling here
	for imageArg := range imageMap {
		go func(imageName string, imageMap map[string]*pkgutil.Image) {
			defer wg.Done()

			prepper, err := getPrepperForImage(imageName)
			if err != nil {
				logrus.Error(err)
				return
			}
			image, err := prepper.GetImage()
			imageMap[imageName] = &image
			if err != nil {
				logrus.Warningf("Diff may be inaccurate: %s", err)
			}
		}(imageArg, imageMap)
	}
	wg.Wait()

	if !save {
		defer pkgutil.CleanupImage(*imageMap[image1Arg])
		defer pkgutil.CleanupImage(*imageMap[image2Arg])
	}

	fmt.Fprintln(os.Stderr, "Computing diffs")
	req := differs.DiffRequest{*imageMap[image1Arg], *imageMap[image2Arg], diffTypes}
	diffs, err := req.GetDiff()
	if err != nil {
		return fmt.Errorf("Could not retrieve diff: %s", err)
	}
<<<<<<< HEAD

	if filename != "" {
		err := diffFile(imageMap, image1Arg, image2Arg)
		if err != nil {
			return err
		}
		if !typesFlag {
			return nil
		}
	}

	glog.Info("Retrieving diffs")
=======
>>>>>>> 31cec230
	outputResults(diffs)

	if save {
		logrus.Infof("Images were saved at %s and %s", imageMap[image1Arg].FSPath,
			imageMap[image2Arg].FSPath)
	}
	return nil
}

func diffFile(imageMap map[string]*pkgutil.Image, image1Arg, image2Arg string) error {

	image1FilePath := imageMap[image1Arg].FSPath + filename
	image2FilePath := imageMap[image2Arg].FSPath + filename

	diff, err := util.DiffFile(image1FilePath, image2FilePath, image1Arg, image2Arg)
	if err != nil {
		return err
	}
	diff.Filename = filename
	util.TemplateOutput(diff, "FileNameDiff")
	return nil
}

func init() {
	RootCmd.AddCommand(diffCmd)
	addSharedFlags(diffCmd)
}<|MERGE_RESOLUTION|>--- conflicted
+++ resolved
@@ -21,12 +21,8 @@
 	"fmt"
 	"github.com/GoogleCloudPlatform/container-diff/differs"
 	pkgutil "github.com/GoogleCloudPlatform/container-diff/pkg/util"
-<<<<<<< HEAD
 	"github.com/GoogleCloudPlatform/container-diff/util"
-	"github.com/golang/glog"
-=======
 	"github.com/sirupsen/logrus"
->>>>>>> 31cec230
 	"github.com/spf13/cobra"
 	"os"
 	"strings"
@@ -47,14 +43,9 @@
 		return nil
 	},
 	Run: func(cmd *cobra.Command, args []string) {
-<<<<<<< HEAD
-		typesFlag := checkIfTypesFlagSet(cmd)
-		if err := diffImages(args[0], args[1], strings.Split(types, ","), typesFlag); err != nil {
-			glog.Error(err)
-=======
-		if err := diffImages(args[0], args[1], strings.Split(types, ",")); err != nil {
+		typesFlagSet := checkIfTypesFlagSet(cmd)
+		if err := diffImages(args[0], args[1], strings.Split(types, ","), typesFlagSet); err != nil {
 			logrus.Error(err)
->>>>>>> 31cec230
 			os.Exit(1)
 		}
 	},
@@ -67,7 +58,7 @@
 	return nil
 }
 
-func diffImages(image1Arg, image2Arg string, diffArgs []string, typesFlag bool) error {
+func diffImages(image1Arg, image2Arg string, diffArgs []string, typesFlagSet bool) error {
 	diffTypes, err := differs.GetAnalyzers(diffArgs)
 	if err != nil {
 		return err
@@ -81,7 +72,9 @@
 	var wg sync.WaitGroup
 	wg.Add(2)
 
-	fmt.Fprintf(os.Stderr, "Starting diff on images %s and %s, using differs: %s\n", image1Arg, image2Arg, diffArgs)
+	if typesFlagSet || filename == "" {
+		fmt.Fprintf(os.Stderr, "Starting diff on images %s and %s, using differs: %s\n", image1Arg, image2Arg, diffArgs)
+	}
 
 	imageMap := map[string]*pkgutil.Image{
 		image1Arg: {},
@@ -111,27 +104,23 @@
 		defer pkgutil.CleanupImage(*imageMap[image2Arg])
 	}
 
+	if filename != "" {
+		fmt.Fprintln(os.Stderr, "Computing filename diffs")
+		err := diffFile(imageMap, image1Arg, image2Arg)
+		if err != nil {
+			return err
+		}
+		if !typesFlagSet {
+			return nil
+		}
+	}
+
 	fmt.Fprintln(os.Stderr, "Computing diffs")
 	req := differs.DiffRequest{*imageMap[image1Arg], *imageMap[image2Arg], diffTypes}
 	diffs, err := req.GetDiff()
 	if err != nil {
 		return fmt.Errorf("Could not retrieve diff: %s", err)
 	}
-<<<<<<< HEAD
-
-	if filename != "" {
-		err := diffFile(imageMap, image1Arg, image2Arg)
-		if err != nil {
-			return err
-		}
-		if !typesFlag {
-			return nil
-		}
-	}
-
-	glog.Info("Retrieving diffs")
-=======
->>>>>>> 31cec230
 	outputResults(diffs)
 
 	if save {
