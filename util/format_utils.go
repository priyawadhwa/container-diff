--- conflicted
+++ resolved
@@ -78,8 +78,6 @@
 	}
 	w.Flush()
 	return nil
-<<<<<<< HEAD
-=======
 }
 
 func TemplateOutputFromFormat(diff interface{}, templateType string, format string) error {
@@ -100,5 +98,4 @@
 	}
 	w.Flush()
 	return nil
->>>>>>> 66d3837c
 }